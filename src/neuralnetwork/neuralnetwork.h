--- conflicted
+++ resolved
@@ -344,15 +344,11 @@
     [[nodiscard]] inline double get_output(unsigned layer, unsigned neuron) const noexcept
     {
       MYODDWEB_PROFILE_FUNCTION("GradientsAndOutputs");
-<<<<<<< HEAD
-      if(_outputs.number_neurons(layer) == neuron)
-=======
 #ifdef _MSC_VER      
       if (_outputs.number_neurons(layer) == neuron)
 #else
       if(__builtin_expect(_outputs.number_neurons(layer) == neuron, 0))
 #endif
->>>>>>> f00d06ae
       {
         return 1.0; //  bias
       }      
