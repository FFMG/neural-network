--- conflicted
+++ resolved
@@ -158,16 +158,6 @@
       throw std::invalid_argument("Error while calculating input weigh old weight is invalid.");
     }
 
-<<<<<<< HEAD
-    double clipped_gradient = weights_gradient;
-    if (clipped_gradient > gradient_clip_threshold) 
-    {
-      clipped_gradient = gradient_clip_threshold;
-    }
-    else if (clipped_gradient < -gradient_clip_threshold) 
-    {
-      clipped_gradient = -gradient_clip_threshold;
-=======
     double weight_decay = 0.0;
     double clipped_gradient = weights_gradient;
     if (clipped_gradient > gradient_clip_threshold)
@@ -179,7 +169,6 @@
     {
       clipped_gradient = -gradient_clip_threshold;
       weight_decay = weight_decay_factor;
->>>>>>> 1c344f2e
     }
 
     double new_delta_weight =
@@ -189,11 +178,7 @@
     connection.set_delta_weight(new_delta_weight);
 
     double current_weight = connection.weight();
-<<<<<<< HEAD
-    double new_weight = current_weight * (1.0 - weight_decay_factor) + new_delta_weight;
-=======
     double new_weight = current_weight * (1.0 - weight_decay) + new_delta_weight;
->>>>>>> 1c344f2e
     connection.set_weight(new_weight);
   }
 }
