--- conflicted
+++ resolved
@@ -20,18 +20,10 @@
   _learning_rate(learning_rate),
   _alpha(LEARNING_ALPHA)
 {
-<<<<<<< HEAD
-  auto weights = activation::weight_initialization(num_neurons_next_layer, num_neurons_current_layer, activation);
-  for (auto weight : weights)
-  {
-    _output_weights.push_back(Connection(weight, 0.0));
-=======
-  _output_weights = new std::vector<Connection>();
   auto weights = _activation_method.weight_initialization(num_neurons_next_layer, num_neurons_current_layer);
   for (auto weight : weights)
   {
-    _output_weights->push_back(Connection(weight, 0.0));
->>>>>>> 6ac81ed2
+    _output_weights.push_back(Connection(weight, 0.0));
   }
 }
 
@@ -54,11 +46,7 @@
   for (auto& weights : output_weights)
   {
     auto connection = Connection(weights[0], weights[1]);
-<<<<<<< HEAD
     _output_weights.push_back(connection);
-=======
-    _output_weights->push_back(connection);
->>>>>>> 6ac81ed2
   }
 }
 
@@ -241,10 +229,5 @@
       return;
     }
   }
-<<<<<<< HEAD
-  set_output_value( activation::activate(_activation_method, sum) );
-=======
-
   set_output_value(_activation_method.activate(sum) );
->>>>>>> 6ac81ed2
 }