--- conflicted
+++ resolved
@@ -27,17 +27,6 @@
   {
     switch (level)
     {
-<<<<<<< HEAD
-      case LogLevel::Trace:        return "Trace";
-      case LogLevel::Information:  return "Info";
-      case LogLevel::Warning:      return "Warning";
-      case LogLevel::Error:        return "Error";
-      case LogLevel::Panic:        return "Panic";
-      case LogLevel::None:         return "None";
-
-      case LogLevel::Debug:
-      default:                     return "Debug";
-=======
     case LogLevel::Trace:        return "Trace";
     case LogLevel::Information:  return "Info";
     case LogLevel::Warning:      return "Warning";
@@ -47,7 +36,6 @@
 
     case LogLevel::Debug:
     default:                     return "Debug";
->>>>>>> e779e1f6
     }
   }
 
@@ -82,11 +70,7 @@
     {
       return LogLevel::Panic;
     }
-<<<<<<< HEAD
-    if(lower_str == "none")  
-=======
     if (lower_str == "none")
->>>>>>> e779e1f6
     {
       return LogLevel::None;
     }
@@ -109,11 +93,7 @@
   static constexpr const char* OpenTag = " [";
   static constexpr const char* CloseTag = "] ";
 
-<<<<<<< HEAD
-  Logger(LogLevel minLevel = LogLevel::Information) : _min_level(minLevel) 
-=======
   Logger(LogLevel minLevel = LogLevel::Information) : _min_level(minLevel)
->>>>>>> e779e1f6
   {
   }
 
@@ -324,16 +304,6 @@
       break;
 
     case LogLevel::Warning:
-<<<<<<< HEAD
-        color_code = LogColorYellow;
-        tag = "warn";
-        break;
-
-    case LogLevel::Error:
-        color_code = LogColorRed;
-        tag = "error";
-        break;
-=======
       color_code = LogColorYellow;
       tag = "warn";
       break;
@@ -347,12 +317,6 @@
       color_code = LogColorRed;
       tag = "panic";
       break;
->>>>>>> e779e1f6
-
-    case LogLevel::Panic:
-      color_code = LogColorRed;
-      tag = "panic";
-      break;
 
     case LogLevel::None: // Should not be reached for logging, but included for completeness
       return; // If somehow called with None, just return
