#pragma once
#include "activation.h"
#include "layer.h"

#include <array>
#include <cmath>
#include <iostream>
#include <vector>

#define LEARNING_RATE double(0.15)    // overall net learning rate, [0.0..1.0]
                                      // the smaller the learning rate, the more epoch are needed.
                                      // but the bigger the learning rate, the more likely are exploding weights.
#define LEARNING_ALPHA double(0.5)    // momentum, multiplier of last deltaWeight, [0.0..1.0]

class Layer;
class Neuron
{
private:
  class Connection
  {
  public:
    Connection(double weight, double delta_weight) : 
      _weight(weight), 
      _delta_weight(delta_weight)
    {
    }
    Connection(const Connection& connection) : 
      _weight(connection._weight),
      _delta_weight(connection._delta_weight)
    {

    }
    Connection& operator=(const Connection& connection)
    {
      if (this != &connection)
      {
        set_weight(connection._weight);
        set_delta_weight( connection._delta_weight);
      }
      return *this;
    }
    virtual ~Connection() = default;

    double weight() const { return _weight; };
    double delta_weight() const { return _delta_weight; };
    void set_weight( double weight) 
    { 
      if (!std::isfinite(weight))
      {
        std::cout << "Error while setting weight." << std::endl;
        throw std::invalid_argument("Error while setting weight.");
        return;
      }
      _weight = weight; 
    };
    void set_delta_weight(double delta_weight)
    {
      if (!std::isfinite(delta_weight))
      {
        std::cout << "Error while setting delta weight." << std::endl;
        throw std::invalid_argument("Error while setting delta weight.");
        return;
      }
      _delta_weight = delta_weight; 
    };

  private:
    double _weight;
    double _delta_weight;
  };

public:
  Neuron(
    unsigned index, 
    double output_value,
    double gradient,
    const activation::method& activation,
    const std::vector<std::array<double,2>>& output_weights,
    double learning_rate
    );
    
  Neuron(
    unsigned num_neurons_prev_layer,
    unsigned num_neurons_current_layer,
    unsigned index, 
    const activation::method& activation,
    double learning_rate
    );

  Neuron(const Neuron& src);
  const Neuron& operator=(const Neuron& src);
  virtual ~Neuron();

  void set_gradient_value(double val);
  void set_output_value(double val);
  double get_output_value() const;
  void forward_feed(const Layer& prevLayer);
  void calculate_output_gradients(double targetVal);
  void calculate_hidden_gradients(const Layer& nextLayer);
  void update_input_weights(Layer& previous_layer);

  double get_gradient() const {
    return _gradient;
  }

  unsigned get_index() const {
    return _index;
  }
  double get_learning_rate() const {
    return _learning_rate;
  }
  std::vector<std::array<double, 2>> get_weights() const;

private:
  void Clean();
  double sum_of_derivatives_of_weights(const Layer& nextLayer) const;
  double get_output_weight(int index) const;

  static double clip_gradient(double val, double clip_val);
  
  // data to save...
  unsigned _index;
  double _output_value;
  double _gradient;
<<<<<<< HEAD
  activation::method _activation_method;
  std::vector<Connection> _output_weights;
=======
  activation _activation_method;
  std::vector<Connection>* _output_weights;
>>>>>>> 6ac81ed2
  double _learning_rate;   // [0.0..1.0] overall net training rate
  const double _alpha; // [0.0..n] multiplier of last weight change (momentum)
};<|MERGE_RESOLUTION|>--- conflicted
+++ resolved
@@ -122,13 +122,9 @@
   unsigned _index;
   double _output_value;
   double _gradient;
-<<<<<<< HEAD
-  activation::method _activation_method;
   std::vector<Connection> _output_weights;
-=======
   activation _activation_method;
-  std::vector<Connection>* _output_weights;
->>>>>>> 6ac81ed2
+
   double _learning_rate;   // [0.0..1.0] overall net training rate
   const double _alpha; // [0.0..n] multiplier of last weight change (momentum)
 };